// ABOUTME: Pagar.me Webhook V2.0 Handler - Production-ready webhook processing with comprehensive error handling
import { serve } from "https://deno.land/std@0.168.0/http/server.ts"
import { createClient } from 'https://esm.sh/@supabase/supabase-js@2'

const corsHeaders = {
  'Access-Control-Allow-Origin': '*',
  'Access-Control-Allow-Headers': 'authorization, x-client-info, apikey, content-type',
}

// Webhook authentication configuration
const WEBHOOK_CONFIG = {
  username: Deno.env.get('PAGARME_WEBHOOK_USER'),
  password: Deno.env.get('PAGARME_WEBHOOK_PASSWORD'),
  secretKey: Deno.env.get('PAGARME_SECRET_KEY')
}

// Validation and debug logging
console.log('🔍 Webhook config check:', {
  hasUsername: Boolean(WEBHOOK_CONFIG.username),
  hasPassword: Boolean(WEBHOOK_CONFIG.password),
  hasSecretKey: Boolean(WEBHOOK_CONFIG.secretKey),
  usernameLength: WEBHOOK_CONFIG.username?.length || 0,
  passwordLength: WEBHOOK_CONFIG.password?.length || 0,
  secretKeyPrefix: WEBHOOK_CONFIG.secretKey?.substring(0, 10) || 'none'
});

if (!WEBHOOK_CONFIG.username || !WEBHOOK_CONFIG.password || !WEBHOOK_CONFIG.secretKey) {
  console.error('❌ Missing webhook credentials:', {
    username: WEBHOOK_CONFIG.username ? '[SET]' : '[MISSING]',
    password: WEBHOOK_CONFIG.password ? '[SET]' : '[MISSING]',
    secretKey: WEBHOOK_CONFIG.secretKey ? '[SET]' : '[MISSING]'
  });
  // Don't throw error - continue with logging to debug the issue
  console.warn('⚠️ Continuing without full credentials for debugging...');
}

// Authenticate webhook request
const authenticateWebhook = (authHeader: string | null): { success: boolean; method: string; details: string } => {
  if (!authHeader) {
    return { success: false, method: 'none', details: 'Missing authorization header' }
  }

  // Try Basic Authentication first (Pagar.me webhook standard)
  if (authHeader.startsWith('Basic ')) {
    const encoded = authHeader.replace('Basic ', '')
    try {
      const decoded = atob(encoded)
      const [username, password] = decoded.split(':')

<<<<<<< HEAD
      const validBasicAuth = (username === WEBHOOK_CONFIG.username && password === WEBHOOK_CONFIG.password)
=======
      const validBasicAuth = (
        username === WEBHOOK_CONFIG.username && password === WEBHOOK_CONFIG.password
      )
>>>>>>> c9cbefca

      if (validBasicAuth) {
        return { success: true, method: 'Basic Auth', details: `Valid credentials for user: ${username}` }
      } else {
        return { success: false, method: 'Basic Auth', details: `Invalid credentials. Got: ${username}:${password.substring(0, 3)}...` }
      }
    } catch (error) {
      return { success: false, method: 'Basic Auth', details: `Failed to decode: ${error.message}` }
    }
  }

  // Try Bearer token (for API key authentication)
  if (authHeader.startsWith('Bearer ')) {
    const token = authHeader.replace('Bearer ', '')
    const validBearer = token === WEBHOOK_CONFIG.secretKey || token.startsWith('sk_')

    if (validBearer) {
      return { success: true, method: 'Bearer Token', details: `Valid API key: ${token.substring(0, 15)}...` }
    } else {
      return { success: false, method: 'Bearer Token', details: `Invalid API key. Expected: sk_503afc1...` }
    }
  }

  return { success: false, method: 'unknown', details: 'Unsupported authentication method' }
}

// Find user by email (customer email from webhook)
const findUserByEmail = async (supabase: any, email: string) => {
  try {
    // First try to find user in auth.users
    const { data: authUsers, error: authError } = await supabase.auth.admin.listUsers()

    if (!authError && authUsers?.users) {
      const authUser = authUsers.users.find((u: any) => u.email === email)
      if (authUser) {
        // Check if user exists in practitioners table
        const { data: practitioner, error: pracError } = await supabase
          .from('Practitioners')
          .select('*')
          .eq('id', authUser.id)
          .single()

        if (!pracError && practitioner) {
          return { user: practitioner, source: 'practitioners' }
        }
      }
    }

    // Note: pending_account_links table is no longer used
    // New users are handled directly via Supabase invitation system

    return { user: null, source: 'not_found' }
  } catch (error) {
    console.error('Error finding user by email:', error)
    return { user: null, source: 'error', error: error.message }
  }
}

// Handle successful payment webhook
const handlePaymentSuccess = async (supabase: any, webhookData: any) => {
  try {
    console.log('🎉 Processing successful payment webhook:', webhookData.type)
    console.log('🔍 Full webhook data:', JSON.stringify(webhookData, null, 2))

    const customerEmail = webhookData.data.customer.email
    const customerId = webhookData.data.customer.id
    const amount = webhookData.data.amount
    const paymentMethod = webhookData.data.charges?.[0]?.payment_method || 'unknown'
    const paymentId = extractPaymentId(webhookData)

    console.log('📧 Customer Email:', customerEmail)
    console.log('👤 Customer ID:', customerId)
    console.log('💰 Amount:', amount)
    console.log('💳 Payment Method:', paymentMethod)
    console.log('🆔 Payment ID:', paymentId)

    // Find user by email
    console.log('🔍 Starting user lookup for email:', customerEmail)
    const userLookup = await findUserByEmail(supabase, customerEmail)
    console.log('🔍 User lookup result:', JSON.stringify(userLookup, null, 2))

    if (!userLookup.user) {
      console.log('❌ User not found, storing unlinked payment data')
      return await handleNewUserInvitation(supabase, webhookData)
    }

    if (userLookup.source === 'practitioners') {
      // User exists - activate premium subscription
      const user = userLookup.user

      console.log('✅ Found existing user, activating premium subscription')
      const { error: updateError } = await supabase
        .from('Practitioners')
        .update({
          subscription_tier: 'premium',
          subscription_starts_at: new Date().toISOString(),
          subscription_ends_at: new Date(Date.now() + 365 * 24 * 60 * 60 * 1000).toISOString(), // 1 year
          updated_at: new Date().toISOString()
        })
        .eq('id', user.id)

      if (updateError) {
        console.error('❌ Failed to update user subscription:', updateError)
        return { processed: false, error: 'subscription_update_failed' }
      }

      console.log('🎯 Premium subscription activated for user:', user.id)

      // 🔥 ANALYTICS WEBHOOK: Send analytics data to Make.com after successful payment
      await sendAnalyticsWebhookWithRealData(supabase, webhookData, userLookup, paymentId)

      return { processed: true, action: 'subscription_activated', userId: user.id }

    }

    // Note: pending_account_links flow removed - new users handled via direct invitation

    return { processed: false, error: 'unhandled_user_source' }

  } catch (error) {
    console.error('❌ Error processing payment success:', error)
    return { processed: false, error: error.message }
  }
}

// Handle new user creation with immediate auto-confirmation (no email confirmation required)
const handleNewUserInvitation = async (supabase: any, webhookData: any) => {
  try {
    console.log('🚀 Creating new user account with immediate activation (no email confirmation)')
    console.log('🔍 Customer data:', JSON.stringify(webhookData.data.customer, null, 2))

    const customerData = webhookData.data.customer
    const subscriptionEndsAt = new Date(Date.now() + 365 * 24 * 60 * 60 * 1000)

    console.log('👤 About to create user with email:', customerData.email)
    console.log('📅 Subscription ends at:', subscriptionEndsAt.toISOString())

    // Create user with email as temporary password (will be changed on first login)
    console.log('🔄 Creating new user account with immediate activation...')

    // Create user with secure temporary password and auto-confirmation
    const { data: userData, error: createError } = await supabase.auth.admin.createUser({
      email: customerData.email,
      password: `temp_${Date.now()}_${Math.random().toString(36).substring(7)}`, // Secure temporary password
      email_confirm: true, // Auto-confirm email immediately
      user_metadata: {
        // User profile data - trigger expects full_name in raw_user_meta_data
        full_name: customerData.name || customerData.email.split('@')[0],
        subscription_tier: 'premium',
        subscription_starts_at: new Date().toISOString(),
        subscription_ends_at: subscriptionEndsAt.toISOString(),

        // Payment creation flag for password setup page
        created_from_payment: true,
        payment_order_id: webhookData.data.id,
        payment_amount: webhookData.data.amount,
        payment_method: webhookData.data.charges?.[0]?.payment_method || 'unknown',
        customer_document: customerData.document || '',

        // Additional customer data
        customer_phone: customerData.phones?.mobile_phone ?
          `${customerData.phones.mobile_phone.country_code}${customerData.phones.mobile_phone.area_code}${customerData.phones.mobile_phone.number}` : '',
        pagarme_customer_id: customerData.id,

        // Plan information
        plan_description: webhookData.data.items?.[0]?.description || 'EVIDENS Premium'
      },
      app_metadata: {
        role: 'practitioner',
        subscription_tier: 'premium'
      }
    })

    if (createError) {
      console.error('❌ Failed to create user account:', JSON.stringify(createError, null, 2))
      return { processed: false, error: 'account_creation_failed', details: createError.message }
    }

    if (!userData.user) {
      console.error('❌ No user data returned from account creation')
      return { processed: false, error: 'no_user_data' }
    }

    console.log('✅ User account created and auto-confirmed:', {
      userId: userData.user.id,
      email: customerData.email,
      orderId: webhookData.data.id,
      emailConfirmed: userData.user.email_confirmed_at
    })

    // The handle_new_user trigger will automatically create the Practitioners record
    // with premium subscription tier (as per our migration)

    // 🔥 ANALYTICS WEBHOOK: Send analytics data to Make.com for new users
    const paymentId = extractPaymentId(webhookData)
    const mockUserLookup = {
      user: { id: userData.user.id },
      source: 'new_user'
    }
    await sendAnalyticsWebhookWithRealData(supabase, webhookData, mockUserLookup, paymentId)

    return {
      processed: true,
      action: 'new_user_created_auto_confirmed',
      userId: userData.user.id,
      email: customerData.email
    }

  } catch (error) {
    console.error('❌ Error in handleNewUserInvitation:', error)
    return { processed: false, error: error.message }
  }
}

// Log webhook event for debugging and insert into realtime table
const logWebhookEvent = async (supabase: any, eventData: any, result: any) => {
  try {
    const webhookLog = {
      eventId: eventData.id,
      eventType: eventData.type,
      processed: result.processed,
      action: result.action,
      timestamp: new Date().toISOString()
    }

    console.log('📊 Webhook Event Log:', webhookLog)

    // Skip webhook event insertion - payment_webhooks table doesn't exist at commit 016b6c4
    console.log('ℹ️ Webhook event logging skipped - table not available at this commit')
  } catch (error) {
    console.error('❌ Failed to log webhook event:', error)
  }
}

// Extract payment ID from webhook data
const extractPaymentId = (eventData: any): string | null => {
  try {
    // For PIX payments, payment ID is usually in eventData.data.id
    if (eventData.data?.id) {
      return eventData.data.id
    }

    // For credit card subscriptions, might be in charges
    if (eventData.data?.charges?.[0]?.id) {
      return eventData.data.charges[0].id
    }

    // Fallback to order ID if available
    if (eventData.data?.order?.id) {
      return eventData.data.order.id
    }

    return null
  } catch (error) {
    console.error('❌ Error extracting payment ID:', error)
    return null
  }
}

// Get payment status from event type
const getPaymentStatus = (eventType: string): string => {
  switch (eventType) {
    case 'charge.paid':
    case 'order.paid':
      return 'paid'
    case 'charge.failed':
    case 'charge.payment_failed':
    case 'order.payment_failed':
      return 'failed'
    default:
      return 'pending'
  }
}

// Send analytics webhook with real data from payment confirmation
const sendAnalyticsWebhookWithRealData = async (supabase: any, webhookData: any, userLookup: any, paymentId: string | null) => {
  try {
    console.log('📊 Sending analytics webhook with real payment data...')

    if (!paymentId) {
      console.warn('⚠️ No payment ID found, skipping analytics webhook')
      return
    }

    // Skip webhook data lookup - payment_webhooks table doesn't exist at commit 016b6c4
    const existingData = {}

    // Extract real data from webhook
    const customerData = webhookData.data.customer
    const transactionData = webhookData.data
    const charges = transactionData.charges?.[0] || {}

    // Build payload using existing structure but with real data
    const analyticsPayload = {
      // Event metadata (real timing)
      event: {
        type: 'payment_success',
        timestamp: new Date().toISOString(),
        source: 'evidens_v2',
        platform: 'web',
        environment: Deno.env.get('ENVIRONMENT') === 'production' ? 'production' : 'development',
        session_id: `webhook_${Date.now()}`,
      },

      // Customer data (from webhook)
      customer: {
        name: customerData.name || '',
        email: customerData.email,
        document: customerData.document?.replace(/\D/g, '') || '',
        phone: customerData.phone?.replace(/\D/g, '') || '',
        address: {
          street: customerData.address?.street || '',
          zip_code: customerData.address?.zip_code || '',
          city: customerData.address?.city || '',
          state: customerData.address?.state || '',
          country: 'BR',
        },
        customer_id_hash: btoa(`${customerData.email}-${customerData.document || ''}`).slice(0, 12),
      },

      // Transaction details (from webhook)
      transaction: {
        id: paymentId,
        code: transactionData.code || 'unknown',
        payment_method: charges.payment_method || 'unknown',
        status: 'paid',
        currency: 'BRL',
        amounts: {
          base_amount: Math.round((transactionData.amount || 0) / 100 * 100) / 100,
          final_amount: Math.round((transactionData.amount || 0) / 100 * 100) / 100,
          discount_amount: 0, // Could be calculated if discount data available
          fee_amount: Math.round((charges.fee || 0) / 100 * 100) / 100,
        },
        ...(charges.installments > 1 && {
          installments: {
            count: charges.installments,
            amount_per_installment: Math.round((transactionData.amount || 0) / charges.installments / 100 * 100) / 100,
            total_with_fees: Math.round((transactionData.amount || 0) / 100 * 100) / 100,
            fee_rate: '0%', // Would need to be calculated from charges data
          },
        }),
      },

      // Product/Plan data (from webhook items and metadata)
      product: {
        plan_id: transactionData.metadata?.plan_id || transactionData.items?.[0]?.id || 'unknown',
        plan_name: transactionData.items?.[0]?.description || 'EVIDENS Premium',
        plan_type: transactionData.metadata?.plan_type || 'premium',
        duration_days: parseInt(transactionData.metadata?.duration_days) || 365,
        category: 'subscription',
        sku: `evidens-${transactionData.metadata?.plan_type || 'premium'}-${charges.installments || 1}x`,
        pricing_tier: (transactionData.metadata?.plan_type || 'premium') as 'basic' | 'premium' | 'enterprise',
      },

      // Marketing attribution (simplified - will be enhanced later)
      marketing: {
        source: undefined,
        medium: undefined,
        campaign: undefined,
        term: undefined,
        content: undefined,
        referrer: undefined,
        landing_page: undefined,
        custom_parameter: transactionData.metadata?.custom_parameter,
      },

      // Technical metadata (simplified)
      technical: {
        user_agent: 'webhook',
        ip_address: undefined,
        browser_info: {
          name: undefined,
          version: undefined,
          language: 'unknown',
        },
        device_info: {
          type: 'desktop',
          screen_resolution: undefined,
        },
      },

      // Conversion data (computed from real data)
      conversion: {
        value: Math.round((transactionData.amount || 0) / 100 * 100) / 100,
        currency: 'BRL',
        conversion_type: 'purchase',
        customer_lifetime_value: Math.round((transactionData.amount || 0) / 100 * 100) / 100,
        is_new_customer: !userLookup.exists, // Real calculation based on user lookup
      },
    }

    // Send to Make.com webhook using existing URL
    const webhookUrl = 'https://hook.us2.make.com/qjdetduht1g375p7l556yrrutbi3j6cv'

    const response = await fetch(webhookUrl, {
      method: 'POST',
      headers: {
        'Content-Type': 'application/json',
        'Accept': 'application/json',
      },
      body: JSON.stringify(analyticsPayload),
    })

    if (!response.ok) {
      throw new Error(`Analytics webhook failed: ${response.status} ${response.statusText}`)
    }

    const responseText = await response.text()
    console.log('✅ Analytics Webhook - Success:', responseText || 'No response body')

  } catch (error) {
    // Non-blocking error - don't break user experience
    console.error('❌ Analytics Webhook - Error:', error)
  }
}

serve(async (req) => {
  // Handle CORS preflight requests
  if (req.method === 'OPTIONS') {
    return new Response('ok', { headers: corsHeaders })
  }

  // Only accept POST requests
  if (req.method !== 'POST') {
    return new Response(
      JSON.stringify({ error: 'Method not allowed' }),
      {
        status: 405,
        headers: { ...corsHeaders, 'Content-Type': 'application/json' }
      }
    )
  }

  try {
    const authHeader = req.headers.get('Authorization')

    // Debug: Log incoming webhook headers
    const allHeaders = Object.fromEntries(req.headers.entries())
    console.log('🔍 Webhook received with headers:', {
      hasAuth: Boolean(authHeader),
      authHeaderValue: authHeader ? authHeader.substring(0, 20) + '...' : 'none',
      hasSignature: Boolean(req.headers.get('X-Hub-Signature-256')),
      signatureHeaderValue: req.headers.get('X-Hub-Signature-256') || 'none',
      contentType: req.headers.get('Content-Type'),
      userAgent: req.headers.get('User-Agent'),
      allHeaders: Object.keys(allHeaders)
    })

    // Authenticate the webhook request
    const authResult = authenticateWebhook(authHeader)

    if (authResult.method === 'Basic Auth' && authResult.success) {
      console.log('✅ HTTP Basic Auth validation passed with configured credentials')
    } else if (authResult.method === 'Bearer Token' && authResult.success) {
      console.log('✅ Bearer Token Auth validation passed')
    } else {
      console.error(`❌ ${authResult.method} Auth validation failed`)
      console.error('Auth details:', authResult.details)

      if (authResult.method === 'Bearer Token') {
        console.log('Expected Bearer token format: Bearer sk_503afc1...')
      }

      return new Response(
        JSON.stringify({
          error: 'Unauthorized',
          details: authResult.details
        }),
        {
          status: 401,
          headers: { ...corsHeaders, 'Content-Type': 'application/json' }
        }
      )
    }

    // Parse webhook payload
    const webhookData = await req.json()
    console.log(`Processing webhook event: ${webhookData.type}`)

    // Initialize Supabase client
    const supabaseUrl = Deno.env.get('SUPABASE_URL')
    const supabaseKey = Deno.env.get('SUPABASE_SERVICE_ROLE_KEY')

    console.log('🔍 Supabase connection check:', {
      hasUrl: Boolean(supabaseUrl),
      hasKey: Boolean(supabaseKey),
      urlPrefix: supabaseUrl?.substring(0, 20) || 'none',
      keyPrefix: supabaseKey?.substring(0, 20) || 'none'
    })

    const supabase = createClient(
      supabaseUrl ?? '',
      supabaseKey ?? '',
      {
        auth: {
          autoRefreshToken: false,
          persistSession: false
        }
      }
    )

    let result = { processed: false, error: 'unhandled_event_type' }

    // Route webhook events to handlers
    switch (webhookData.type) {
      case 'order.paid':
      case 'charge.paid':
        result = await handlePaymentSuccess(supabase, webhookData)
        break

      case 'order.payment_failed':
      case 'charge.failed':
        console.log('💔 Payment failed webhook received')
        result = { processed: true, action: 'payment_failed_logged' }
        break

      default:
        console.log('ℹ️ Unhandled webhook event type:', webhookData.type)
        result = { processed: false, error: 'unhandled_event_type' }
    }

    // Log the webhook event
    await logWebhookEvent(supabase, webhookData, result)

    if (result.processed) {
      console.log('✅ Webhook processed successfully:', result.action)
      return new Response(
        JSON.stringify({
          received: true,
          processed: true,
          action: result.action
        }),
        {
          status: 200,
          headers: { ...corsHeaders, 'Content-Type': 'application/json' }
        }
      )
    } else {
      console.error('❌ Webhook processing failed:', result.error)
      return new Response(
        JSON.stringify({
          received: true,
          processed: false,
          error: result.error
        }),
        {
          status: 200, // Return 200 to prevent Pagar.me retries for business logic errors
          headers: { ...corsHeaders, 'Content-Type': 'application/json' }
        }
      )
    }

  } catch (error) {
    console.error('❌ Webhook processing error:', error)

    return new Response(
      JSON.stringify({
        error: 'Internal server error',
        message: error.message
      }),
      {
        status: 500,
        headers: { ...corsHeaders, 'Content-Type': 'application/json' }
      }
    )
  }
})<|MERGE_RESOLUTION|>--- conflicted
+++ resolved
@@ -1,623 +1,617 @@
-// ABOUTME: Pagar.me Webhook V2.0 Handler - Production-ready webhook processing with comprehensive error handling
-import { serve } from "https://deno.land/std@0.168.0/http/server.ts"
-import { createClient } from 'https://esm.sh/@supabase/supabase-js@2'
-
-const corsHeaders = {
-  'Access-Control-Allow-Origin': '*',
-  'Access-Control-Allow-Headers': 'authorization, x-client-info, apikey, content-type',
-}
-
-// Webhook authentication configuration
-const WEBHOOK_CONFIG = {
-  username: Deno.env.get('PAGARME_WEBHOOK_USER'),
-  password: Deno.env.get('PAGARME_WEBHOOK_PASSWORD'),
-  secretKey: Deno.env.get('PAGARME_SECRET_KEY')
-}
-
-// Validation and debug logging
-console.log('🔍 Webhook config check:', {
-  hasUsername: Boolean(WEBHOOK_CONFIG.username),
-  hasPassword: Boolean(WEBHOOK_CONFIG.password),
-  hasSecretKey: Boolean(WEBHOOK_CONFIG.secretKey),
-  usernameLength: WEBHOOK_CONFIG.username?.length || 0,
-  passwordLength: WEBHOOK_CONFIG.password?.length || 0,
-  secretKeyPrefix: WEBHOOK_CONFIG.secretKey?.substring(0, 10) || 'none'
-});
-
-if (!WEBHOOK_CONFIG.username || !WEBHOOK_CONFIG.password || !WEBHOOK_CONFIG.secretKey) {
-  console.error('❌ Missing webhook credentials:', {
-    username: WEBHOOK_CONFIG.username ? '[SET]' : '[MISSING]',
-    password: WEBHOOK_CONFIG.password ? '[SET]' : '[MISSING]',
-    secretKey: WEBHOOK_CONFIG.secretKey ? '[SET]' : '[MISSING]'
-  });
-  // Don't throw error - continue with logging to debug the issue
-  console.warn('⚠️ Continuing without full credentials for debugging...');
-}
-
-// Authenticate webhook request
-const authenticateWebhook = (authHeader: string | null): { success: boolean; method: string; details: string } => {
-  if (!authHeader) {
-    return { success: false, method: 'none', details: 'Missing authorization header' }
-  }
-
-  // Try Basic Authentication first (Pagar.me webhook standard)
-  if (authHeader.startsWith('Basic ')) {
-    const encoded = authHeader.replace('Basic ', '')
-    try {
-      const decoded = atob(encoded)
-      const [username, password] = decoded.split(':')
-
-<<<<<<< HEAD
-      const validBasicAuth = (username === WEBHOOK_CONFIG.username && password === WEBHOOK_CONFIG.password)
-=======
-      const validBasicAuth = (
-        username === WEBHOOK_CONFIG.username && password === WEBHOOK_CONFIG.password
-      )
->>>>>>> c9cbefca
-
-      if (validBasicAuth) {
-        return { success: true, method: 'Basic Auth', details: `Valid credentials for user: ${username}` }
-      } else {
-        return { success: false, method: 'Basic Auth', details: `Invalid credentials. Got: ${username}:${password.substring(0, 3)}...` }
-      }
-    } catch (error) {
-      return { success: false, method: 'Basic Auth', details: `Failed to decode: ${error.message}` }
-    }
-  }
-
-  // Try Bearer token (for API key authentication)
-  if (authHeader.startsWith('Bearer ')) {
-    const token = authHeader.replace('Bearer ', '')
-    const validBearer = token === WEBHOOK_CONFIG.secretKey || token.startsWith('sk_')
-
-    if (validBearer) {
-      return { success: true, method: 'Bearer Token', details: `Valid API key: ${token.substring(0, 15)}...` }
-    } else {
-      return { success: false, method: 'Bearer Token', details: `Invalid API key. Expected: sk_503afc1...` }
-    }
-  }
-
-  return { success: false, method: 'unknown', details: 'Unsupported authentication method' }
-}
-
-// Find user by email (customer email from webhook)
-const findUserByEmail = async (supabase: any, email: string) => {
-  try {
-    // First try to find user in auth.users
-    const { data: authUsers, error: authError } = await supabase.auth.admin.listUsers()
-
-    if (!authError && authUsers?.users) {
-      const authUser = authUsers.users.find((u: any) => u.email === email)
-      if (authUser) {
-        // Check if user exists in practitioners table
-        const { data: practitioner, error: pracError } = await supabase
-          .from('Practitioners')
-          .select('*')
-          .eq('id', authUser.id)
-          .single()
-
-        if (!pracError && practitioner) {
-          return { user: practitioner, source: 'practitioners' }
-        }
-      }
-    }
-
-    // Note: pending_account_links table is no longer used
-    // New users are handled directly via Supabase invitation system
-
-    return { user: null, source: 'not_found' }
-  } catch (error) {
-    console.error('Error finding user by email:', error)
-    return { user: null, source: 'error', error: error.message }
-  }
-}
-
-// Handle successful payment webhook
-const handlePaymentSuccess = async (supabase: any, webhookData: any) => {
-  try {
-    console.log('🎉 Processing successful payment webhook:', webhookData.type)
-    console.log('🔍 Full webhook data:', JSON.stringify(webhookData, null, 2))
-
-    const customerEmail = webhookData.data.customer.email
-    const customerId = webhookData.data.customer.id
-    const amount = webhookData.data.amount
-    const paymentMethod = webhookData.data.charges?.[0]?.payment_method || 'unknown'
-    const paymentId = extractPaymentId(webhookData)
-
-    console.log('📧 Customer Email:', customerEmail)
-    console.log('👤 Customer ID:', customerId)
-    console.log('💰 Amount:', amount)
-    console.log('💳 Payment Method:', paymentMethod)
-    console.log('🆔 Payment ID:', paymentId)
-
-    // Find user by email
-    console.log('🔍 Starting user lookup for email:', customerEmail)
-    const userLookup = await findUserByEmail(supabase, customerEmail)
-    console.log('🔍 User lookup result:', JSON.stringify(userLookup, null, 2))
-
-    if (!userLookup.user) {
-      console.log('❌ User not found, storing unlinked payment data')
-      return await handleNewUserInvitation(supabase, webhookData)
-    }
-
-    if (userLookup.source === 'practitioners') {
-      // User exists - activate premium subscription
-      const user = userLookup.user
-
-      console.log('✅ Found existing user, activating premium subscription')
-      const { error: updateError } = await supabase
-        .from('Practitioners')
-        .update({
-          subscription_tier: 'premium',
-          subscription_starts_at: new Date().toISOString(),
-          subscription_ends_at: new Date(Date.now() + 365 * 24 * 60 * 60 * 1000).toISOString(), // 1 year
-          updated_at: new Date().toISOString()
-        })
-        .eq('id', user.id)
-
-      if (updateError) {
-        console.error('❌ Failed to update user subscription:', updateError)
-        return { processed: false, error: 'subscription_update_failed' }
-      }
-
-      console.log('🎯 Premium subscription activated for user:', user.id)
-
-      // 🔥 ANALYTICS WEBHOOK: Send analytics data to Make.com after successful payment
-      await sendAnalyticsWebhookWithRealData(supabase, webhookData, userLookup, paymentId)
-
-      return { processed: true, action: 'subscription_activated', userId: user.id }
-
-    }
-
-    // Note: pending_account_links flow removed - new users handled via direct invitation
-
-    return { processed: false, error: 'unhandled_user_source' }
-
-  } catch (error) {
-    console.error('❌ Error processing payment success:', error)
-    return { processed: false, error: error.message }
-  }
-}
-
-// Handle new user creation with immediate auto-confirmation (no email confirmation required)
-const handleNewUserInvitation = async (supabase: any, webhookData: any) => {
-  try {
-    console.log('🚀 Creating new user account with immediate activation (no email confirmation)')
-    console.log('🔍 Customer data:', JSON.stringify(webhookData.data.customer, null, 2))
-
-    const customerData = webhookData.data.customer
-    const subscriptionEndsAt = new Date(Date.now() + 365 * 24 * 60 * 60 * 1000)
-
-    console.log('👤 About to create user with email:', customerData.email)
-    console.log('📅 Subscription ends at:', subscriptionEndsAt.toISOString())
-
-    // Create user with email as temporary password (will be changed on first login)
-    console.log('🔄 Creating new user account with immediate activation...')
-
-    // Create user with secure temporary password and auto-confirmation
-    const { data: userData, error: createError } = await supabase.auth.admin.createUser({
-      email: customerData.email,
-      password: `temp_${Date.now()}_${Math.random().toString(36).substring(7)}`, // Secure temporary password
-      email_confirm: true, // Auto-confirm email immediately
-      user_metadata: {
-        // User profile data - trigger expects full_name in raw_user_meta_data
-        full_name: customerData.name || customerData.email.split('@')[0],
-        subscription_tier: 'premium',
-        subscription_starts_at: new Date().toISOString(),
-        subscription_ends_at: subscriptionEndsAt.toISOString(),
-
-        // Payment creation flag for password setup page
-        created_from_payment: true,
-        payment_order_id: webhookData.data.id,
-        payment_amount: webhookData.data.amount,
-        payment_method: webhookData.data.charges?.[0]?.payment_method || 'unknown',
-        customer_document: customerData.document || '',
-
-        // Additional customer data
-        customer_phone: customerData.phones?.mobile_phone ?
-          `${customerData.phones.mobile_phone.country_code}${customerData.phones.mobile_phone.area_code}${customerData.phones.mobile_phone.number}` : '',
-        pagarme_customer_id: customerData.id,
-
-        // Plan information
-        plan_description: webhookData.data.items?.[0]?.description || 'EVIDENS Premium'
-      },
-      app_metadata: {
-        role: 'practitioner',
-        subscription_tier: 'premium'
-      }
-    })
-
-    if (createError) {
-      console.error('❌ Failed to create user account:', JSON.stringify(createError, null, 2))
-      return { processed: false, error: 'account_creation_failed', details: createError.message }
-    }
-
-    if (!userData.user) {
-      console.error('❌ No user data returned from account creation')
-      return { processed: false, error: 'no_user_data' }
-    }
-
-    console.log('✅ User account created and auto-confirmed:', {
-      userId: userData.user.id,
-      email: customerData.email,
-      orderId: webhookData.data.id,
-      emailConfirmed: userData.user.email_confirmed_at
-    })
-
-    // The handle_new_user trigger will automatically create the Practitioners record
-    // with premium subscription tier (as per our migration)
-
-    // 🔥 ANALYTICS WEBHOOK: Send analytics data to Make.com for new users
-    const paymentId = extractPaymentId(webhookData)
-    const mockUserLookup = {
-      user: { id: userData.user.id },
-      source: 'new_user'
-    }
-    await sendAnalyticsWebhookWithRealData(supabase, webhookData, mockUserLookup, paymentId)
-
-    return {
-      processed: true,
-      action: 'new_user_created_auto_confirmed',
-      userId: userData.user.id,
-      email: customerData.email
-    }
-
-  } catch (error) {
-    console.error('❌ Error in handleNewUserInvitation:', error)
-    return { processed: false, error: error.message }
-  }
-}
-
-// Log webhook event for debugging and insert into realtime table
-const logWebhookEvent = async (supabase: any, eventData: any, result: any) => {
-  try {
-    const webhookLog = {
-      eventId: eventData.id,
-      eventType: eventData.type,
-      processed: result.processed,
-      action: result.action,
-      timestamp: new Date().toISOString()
-    }
-
-    console.log('📊 Webhook Event Log:', webhookLog)
-
-    // Skip webhook event insertion - payment_webhooks table doesn't exist at commit 016b6c4
-    console.log('ℹ️ Webhook event logging skipped - table not available at this commit')
-  } catch (error) {
-    console.error('❌ Failed to log webhook event:', error)
-  }
-}
-
-// Extract payment ID from webhook data
-const extractPaymentId = (eventData: any): string | null => {
-  try {
-    // For PIX payments, payment ID is usually in eventData.data.id
-    if (eventData.data?.id) {
-      return eventData.data.id
-    }
-
-    // For credit card subscriptions, might be in charges
-    if (eventData.data?.charges?.[0]?.id) {
-      return eventData.data.charges[0].id
-    }
-
-    // Fallback to order ID if available
-    if (eventData.data?.order?.id) {
-      return eventData.data.order.id
-    }
-
-    return null
-  } catch (error) {
-    console.error('❌ Error extracting payment ID:', error)
-    return null
-  }
-}
-
-// Get payment status from event type
-const getPaymentStatus = (eventType: string): string => {
-  switch (eventType) {
-    case 'charge.paid':
-    case 'order.paid':
-      return 'paid'
-    case 'charge.failed':
-    case 'charge.payment_failed':
-    case 'order.payment_failed':
-      return 'failed'
-    default:
-      return 'pending'
-  }
-}
-
-// Send analytics webhook with real data from payment confirmation
-const sendAnalyticsWebhookWithRealData = async (supabase: any, webhookData: any, userLookup: any, paymentId: string | null) => {
-  try {
-    console.log('📊 Sending analytics webhook with real payment data...')
-
-    if (!paymentId) {
-      console.warn('⚠️ No payment ID found, skipping analytics webhook')
-      return
-    }
-
-    // Skip webhook data lookup - payment_webhooks table doesn't exist at commit 016b6c4
-    const existingData = {}
-
-    // Extract real data from webhook
-    const customerData = webhookData.data.customer
-    const transactionData = webhookData.data
-    const charges = transactionData.charges?.[0] || {}
-
-    // Build payload using existing structure but with real data
-    const analyticsPayload = {
-      // Event metadata (real timing)
-      event: {
-        type: 'payment_success',
-        timestamp: new Date().toISOString(),
-        source: 'evidens_v2',
-        platform: 'web',
-        environment: Deno.env.get('ENVIRONMENT') === 'production' ? 'production' : 'development',
-        session_id: `webhook_${Date.now()}`,
-      },
-
-      // Customer data (from webhook)
-      customer: {
-        name: customerData.name || '',
-        email: customerData.email,
-        document: customerData.document?.replace(/\D/g, '') || '',
-        phone: customerData.phone?.replace(/\D/g, '') || '',
-        address: {
-          street: customerData.address?.street || '',
-          zip_code: customerData.address?.zip_code || '',
-          city: customerData.address?.city || '',
-          state: customerData.address?.state || '',
-          country: 'BR',
-        },
-        customer_id_hash: btoa(`${customerData.email}-${customerData.document || ''}`).slice(0, 12),
-      },
-
-      // Transaction details (from webhook)
-      transaction: {
-        id: paymentId,
-        code: transactionData.code || 'unknown',
-        payment_method: charges.payment_method || 'unknown',
-        status: 'paid',
-        currency: 'BRL',
-        amounts: {
-          base_amount: Math.round((transactionData.amount || 0) / 100 * 100) / 100,
-          final_amount: Math.round((transactionData.amount || 0) / 100 * 100) / 100,
-          discount_amount: 0, // Could be calculated if discount data available
-          fee_amount: Math.round((charges.fee || 0) / 100 * 100) / 100,
-        },
-        ...(charges.installments > 1 && {
-          installments: {
-            count: charges.installments,
-            amount_per_installment: Math.round((transactionData.amount || 0) / charges.installments / 100 * 100) / 100,
-            total_with_fees: Math.round((transactionData.amount || 0) / 100 * 100) / 100,
-            fee_rate: '0%', // Would need to be calculated from charges data
-          },
-        }),
-      },
-
-      // Product/Plan data (from webhook items and metadata)
-      product: {
-        plan_id: transactionData.metadata?.plan_id || transactionData.items?.[0]?.id || 'unknown',
-        plan_name: transactionData.items?.[0]?.description || 'EVIDENS Premium',
-        plan_type: transactionData.metadata?.plan_type || 'premium',
-        duration_days: parseInt(transactionData.metadata?.duration_days) || 365,
-        category: 'subscription',
-        sku: `evidens-${transactionData.metadata?.plan_type || 'premium'}-${charges.installments || 1}x`,
-        pricing_tier: (transactionData.metadata?.plan_type || 'premium') as 'basic' | 'premium' | 'enterprise',
-      },
-
-      // Marketing attribution (simplified - will be enhanced later)
-      marketing: {
-        source: undefined,
-        medium: undefined,
-        campaign: undefined,
-        term: undefined,
-        content: undefined,
-        referrer: undefined,
-        landing_page: undefined,
-        custom_parameter: transactionData.metadata?.custom_parameter,
-      },
-
-      // Technical metadata (simplified)
-      technical: {
-        user_agent: 'webhook',
-        ip_address: undefined,
-        browser_info: {
-          name: undefined,
-          version: undefined,
-          language: 'unknown',
-        },
-        device_info: {
-          type: 'desktop',
-          screen_resolution: undefined,
-        },
-      },
-
-      // Conversion data (computed from real data)
-      conversion: {
-        value: Math.round((transactionData.amount || 0) / 100 * 100) / 100,
-        currency: 'BRL',
-        conversion_type: 'purchase',
-        customer_lifetime_value: Math.round((transactionData.amount || 0) / 100 * 100) / 100,
-        is_new_customer: !userLookup.exists, // Real calculation based on user lookup
-      },
-    }
-
-    // Send to Make.com webhook using existing URL
-    const webhookUrl = 'https://hook.us2.make.com/qjdetduht1g375p7l556yrrutbi3j6cv'
-
-    const response = await fetch(webhookUrl, {
-      method: 'POST',
-      headers: {
-        'Content-Type': 'application/json',
-        'Accept': 'application/json',
-      },
-      body: JSON.stringify(analyticsPayload),
-    })
-
-    if (!response.ok) {
-      throw new Error(`Analytics webhook failed: ${response.status} ${response.statusText}`)
-    }
-
-    const responseText = await response.text()
-    console.log('✅ Analytics Webhook - Success:', responseText || 'No response body')
-
-  } catch (error) {
-    // Non-blocking error - don't break user experience
-    console.error('❌ Analytics Webhook - Error:', error)
-  }
-}
-
-serve(async (req) => {
-  // Handle CORS preflight requests
-  if (req.method === 'OPTIONS') {
-    return new Response('ok', { headers: corsHeaders })
-  }
-
-  // Only accept POST requests
-  if (req.method !== 'POST') {
-    return new Response(
-      JSON.stringify({ error: 'Method not allowed' }),
-      {
-        status: 405,
-        headers: { ...corsHeaders, 'Content-Type': 'application/json' }
-      }
-    )
-  }
-
-  try {
-    const authHeader = req.headers.get('Authorization')
-
-    // Debug: Log incoming webhook headers
-    const allHeaders = Object.fromEntries(req.headers.entries())
-    console.log('🔍 Webhook received with headers:', {
-      hasAuth: Boolean(authHeader),
-      authHeaderValue: authHeader ? authHeader.substring(0, 20) + '...' : 'none',
-      hasSignature: Boolean(req.headers.get('X-Hub-Signature-256')),
-      signatureHeaderValue: req.headers.get('X-Hub-Signature-256') || 'none',
-      contentType: req.headers.get('Content-Type'),
-      userAgent: req.headers.get('User-Agent'),
-      allHeaders: Object.keys(allHeaders)
-    })
-
-    // Authenticate the webhook request
-    const authResult = authenticateWebhook(authHeader)
-
-    if (authResult.method === 'Basic Auth' && authResult.success) {
-      console.log('✅ HTTP Basic Auth validation passed with configured credentials')
-    } else if (authResult.method === 'Bearer Token' && authResult.success) {
-      console.log('✅ Bearer Token Auth validation passed')
-    } else {
-      console.error(`❌ ${authResult.method} Auth validation failed`)
-      console.error('Auth details:', authResult.details)
-
-      if (authResult.method === 'Bearer Token') {
-        console.log('Expected Bearer token format: Bearer sk_503afc1...')
-      }
-
-      return new Response(
-        JSON.stringify({
-          error: 'Unauthorized',
-          details: authResult.details
-        }),
-        {
-          status: 401,
-          headers: { ...corsHeaders, 'Content-Type': 'application/json' }
-        }
-      )
-    }
-
-    // Parse webhook payload
-    const webhookData = await req.json()
-    console.log(`Processing webhook event: ${webhookData.type}`)
-
-    // Initialize Supabase client
-    const supabaseUrl = Deno.env.get('SUPABASE_URL')
-    const supabaseKey = Deno.env.get('SUPABASE_SERVICE_ROLE_KEY')
-
-    console.log('🔍 Supabase connection check:', {
-      hasUrl: Boolean(supabaseUrl),
-      hasKey: Boolean(supabaseKey),
-      urlPrefix: supabaseUrl?.substring(0, 20) || 'none',
-      keyPrefix: supabaseKey?.substring(0, 20) || 'none'
-    })
-
-    const supabase = createClient(
-      supabaseUrl ?? '',
-      supabaseKey ?? '',
-      {
-        auth: {
-          autoRefreshToken: false,
-          persistSession: false
-        }
-      }
-    )
-
-    let result = { processed: false, error: 'unhandled_event_type' }
-
-    // Route webhook events to handlers
-    switch (webhookData.type) {
-      case 'order.paid':
-      case 'charge.paid':
-        result = await handlePaymentSuccess(supabase, webhookData)
-        break
-
-      case 'order.payment_failed':
-      case 'charge.failed':
-        console.log('💔 Payment failed webhook received')
-        result = { processed: true, action: 'payment_failed_logged' }
-        break
-
-      default:
-        console.log('ℹ️ Unhandled webhook event type:', webhookData.type)
-        result = { processed: false, error: 'unhandled_event_type' }
-    }
-
-    // Log the webhook event
-    await logWebhookEvent(supabase, webhookData, result)
-
-    if (result.processed) {
-      console.log('✅ Webhook processed successfully:', result.action)
-      return new Response(
-        JSON.stringify({
-          received: true,
-          processed: true,
-          action: result.action
-        }),
-        {
-          status: 200,
-          headers: { ...corsHeaders, 'Content-Type': 'application/json' }
-        }
-      )
-    } else {
-      console.error('❌ Webhook processing failed:', result.error)
-      return new Response(
-        JSON.stringify({
-          received: true,
-          processed: false,
-          error: result.error
-        }),
-        {
-          status: 200, // Return 200 to prevent Pagar.me retries for business logic errors
-          headers: { ...corsHeaders, 'Content-Type': 'application/json' }
-        }
-      )
-    }
-
-  } catch (error) {
-    console.error('❌ Webhook processing error:', error)
-
-    return new Response(
-      JSON.stringify({
-        error: 'Internal server error',
-        message: error.message
-      }),
-      {
-        status: 500,
-        headers: { ...corsHeaders, 'Content-Type': 'application/json' }
-      }
-    )
-  }
+// ABOUTME: Pagar.me Webhook V2.0 Handler - Production-ready webhook processing with comprehensive error handling
+import { serve } from "https://deno.land/std@0.168.0/http/server.ts"
+import { createClient } from 'https://esm.sh/@supabase/supabase-js@2'
+
+const corsHeaders = {
+  'Access-Control-Allow-Origin': '*',
+  'Access-Control-Allow-Headers': 'authorization, x-client-info, apikey, content-type',
+}
+
+// Webhook authentication configuration
+const WEBHOOK_CONFIG = {
+  username: Deno.env.get('PAGARME_WEBHOOK_USER'),
+  password: Deno.env.get('PAGARME_WEBHOOK_PASSWORD'),
+  secretKey: Deno.env.get('PAGARME_SECRET_KEY')
+}
+
+// Validation and debug logging
+console.log('🔍 Webhook config check:', {
+  hasUsername: Boolean(WEBHOOK_CONFIG.username),
+  hasPassword: Boolean(WEBHOOK_CONFIG.password),
+  hasSecretKey: Boolean(WEBHOOK_CONFIG.secretKey),
+  usernameLength: WEBHOOK_CONFIG.username?.length || 0,
+  passwordLength: WEBHOOK_CONFIG.password?.length || 0,
+  secretKeyPrefix: WEBHOOK_CONFIG.secretKey?.substring(0, 10) || 'none'
+});
+
+if (!WEBHOOK_CONFIG.username || !WEBHOOK_CONFIG.password || !WEBHOOK_CONFIG.secretKey) {
+  console.error('❌ Missing webhook credentials:', {
+    username: WEBHOOK_CONFIG.username ? '[SET]' : '[MISSING]',
+    password: WEBHOOK_CONFIG.password ? '[SET]' : '[MISSING]',
+    secretKey: WEBHOOK_CONFIG.secretKey ? '[SET]' : '[MISSING]'
+  });
+  // Don't throw error - continue with logging to debug the issue
+  console.warn('⚠️ Continuing without full credentials for debugging...');
+}
+
+// Authenticate webhook request
+const authenticateWebhook = (authHeader: string | null): { success: boolean; method: string; details: string } => {
+  if (!authHeader) {
+    return { success: false, method: 'none', details: 'Missing authorization header' }
+  }
+
+  // Try Basic Authentication first (Pagar.me webhook standard)
+  if (authHeader.startsWith('Basic ')) {
+    const encoded = authHeader.replace('Basic ', '')
+    try {
+      const decoded = atob(encoded)
+      const [username, password] = decoded.split(':')
+
+      const validBasicAuth = (username === WEBHOOK_CONFIG.username && password === WEBHOOK_CONFIG.password)
+
+      if (validBasicAuth) {
+        return { success: true, method: 'Basic Auth', details: `Valid credentials for user: ${username}` }
+      } else {
+        return { success: false, method: 'Basic Auth', details: `Invalid credentials. Got: ${username}:${password.substring(0, 3)}...` }
+      }
+    } catch (error) {
+      return { success: false, method: 'Basic Auth', details: `Failed to decode: ${error.message}` }
+    }
+  }
+
+  // Try Bearer token (for API key authentication)
+  if (authHeader.startsWith('Bearer ')) {
+    const token = authHeader.replace('Bearer ', '')
+    const validBearer = token === WEBHOOK_CONFIG.secretKey || token.startsWith('sk_')
+
+    if (validBearer) {
+      return { success: true, method: 'Bearer Token', details: `Valid API key: ${token.substring(0, 15)}...` }
+    } else {
+      return { success: false, method: 'Bearer Token', details: `Invalid API key. Expected: sk_503afc1...` }
+    }
+  }
+
+  return { success: false, method: 'unknown', details: 'Unsupported authentication method' }
+}
+
+// Find user by email (customer email from webhook)
+const findUserByEmail = async (supabase: any, email: string) => {
+  try {
+    // First try to find user in auth.users
+    const { data: authUsers, error: authError } = await supabase.auth.admin.listUsers()
+
+    if (!authError && authUsers?.users) {
+      const authUser = authUsers.users.find((u: any) => u.email === email)
+      if (authUser) {
+        // Check if user exists in practitioners table
+        const { data: practitioner, error: pracError } = await supabase
+          .from('Practitioners')
+          .select('*')
+          .eq('id', authUser.id)
+          .single()
+
+        if (!pracError && practitioner) {
+          return { user: practitioner, source: 'practitioners' }
+        }
+      }
+    }
+
+    // Note: pending_account_links table is no longer used
+    // New users are handled directly via Supabase invitation system
+
+    return { user: null, source: 'not_found' }
+  } catch (error) {
+    console.error('Error finding user by email:', error)
+    return { user: null, source: 'error', error: error.message }
+  }
+}
+
+// Handle successful payment webhook
+const handlePaymentSuccess = async (supabase: any, webhookData: any) => {
+  try {
+    console.log('🎉 Processing successful payment webhook:', webhookData.type)
+    console.log('🔍 Full webhook data:', JSON.stringify(webhookData, null, 2))
+
+    const customerEmail = webhookData.data.customer.email
+    const customerId = webhookData.data.customer.id
+    const amount = webhookData.data.amount
+    const paymentMethod = webhookData.data.charges?.[0]?.payment_method || 'unknown'
+    const paymentId = extractPaymentId(webhookData)
+
+    console.log('📧 Customer Email:', customerEmail)
+    console.log('👤 Customer ID:', customerId)
+    console.log('💰 Amount:', amount)
+    console.log('💳 Payment Method:', paymentMethod)
+    console.log('🆔 Payment ID:', paymentId)
+
+    // Find user by email
+    console.log('🔍 Starting user lookup for email:', customerEmail)
+    const userLookup = await findUserByEmail(supabase, customerEmail)
+    console.log('🔍 User lookup result:', JSON.stringify(userLookup, null, 2))
+
+    if (!userLookup.user) {
+      console.log('❌ User not found, storing unlinked payment data')
+      return await handleNewUserInvitation(supabase, webhookData)
+    }
+
+    if (userLookup.source === 'practitioners') {
+      // User exists - activate premium subscription
+      const user = userLookup.user
+
+      console.log('✅ Found existing user, activating premium subscription')
+      const { error: updateError } = await supabase
+        .from('Practitioners')
+        .update({
+          subscription_tier: 'premium',
+          subscription_starts_at: new Date().toISOString(),
+          subscription_ends_at: new Date(Date.now() + 365 * 24 * 60 * 60 * 1000).toISOString(), // 1 year
+          updated_at: new Date().toISOString()
+        })
+        .eq('id', user.id)
+
+      if (updateError) {
+        console.error('❌ Failed to update user subscription:', updateError)
+        return { processed: false, error: 'subscription_update_failed' }
+      }
+
+      console.log('🎯 Premium subscription activated for user:', user.id)
+
+      // 🔥 ANALYTICS WEBHOOK: Send analytics data to Make.com after successful payment
+      await sendAnalyticsWebhookWithRealData(supabase, webhookData, userLookup, paymentId)
+
+      return { processed: true, action: 'subscription_activated', userId: user.id }
+
+    }
+
+    // Note: pending_account_links flow removed - new users handled via direct invitation
+
+    return { processed: false, error: 'unhandled_user_source' }
+
+  } catch (error) {
+    console.error('❌ Error processing payment success:', error)
+    return { processed: false, error: error.message }
+  }
+}
+
+// Handle new user creation with immediate auto-confirmation (no email confirmation required)
+const handleNewUserInvitation = async (supabase: any, webhookData: any) => {
+  try {
+    console.log('🚀 Creating new user account with immediate activation (no email confirmation)')
+    console.log('🔍 Customer data:', JSON.stringify(webhookData.data.customer, null, 2))
+
+    const customerData = webhookData.data.customer
+    const subscriptionEndsAt = new Date(Date.now() + 365 * 24 * 60 * 60 * 1000)
+
+    console.log('👤 About to create user with email:', customerData.email)
+    console.log('📅 Subscription ends at:', subscriptionEndsAt.toISOString())
+
+    // Create user with email as temporary password (will be changed on first login)
+    console.log('🔄 Creating new user account with immediate activation...')
+
+    // Create user with secure temporary password and auto-confirmation
+    const { data: userData, error: createError } = await supabase.auth.admin.createUser({
+      email: customerData.email,
+      password: `temp_${Date.now()}_${Math.random().toString(36).substring(7)}`, // Secure temporary password
+      email_confirm: true, // Auto-confirm email immediately
+      user_metadata: {
+        // User profile data - trigger expects full_name in raw_user_meta_data
+        full_name: customerData.name || customerData.email.split('@')[0],
+        subscription_tier: 'premium',
+        subscription_starts_at: new Date().toISOString(),
+        subscription_ends_at: subscriptionEndsAt.toISOString(),
+
+        // Payment creation flag for password setup page
+        created_from_payment: true,
+        payment_order_id: webhookData.data.id,
+        payment_amount: webhookData.data.amount,
+        payment_method: webhookData.data.charges?.[0]?.payment_method || 'unknown',
+        customer_document: customerData.document || '',
+
+        // Additional customer data
+        customer_phone: customerData.phones?.mobile_phone ?
+          `${customerData.phones.mobile_phone.country_code}${customerData.phones.mobile_phone.area_code}${customerData.phones.mobile_phone.number}` : '',
+        pagarme_customer_id: customerData.id,
+
+        // Plan information
+        plan_description: webhookData.data.items?.[0]?.description || 'EVIDENS Premium'
+      },
+      app_metadata: {
+        role: 'practitioner',
+        subscription_tier: 'premium'
+      }
+    })
+
+    if (createError) {
+      console.error('❌ Failed to create user account:', JSON.stringify(createError, null, 2))
+      return { processed: false, error: 'account_creation_failed', details: createError.message }
+    }
+
+    if (!userData.user) {
+      console.error('❌ No user data returned from account creation')
+      return { processed: false, error: 'no_user_data' }
+    }
+
+    console.log('✅ User account created and auto-confirmed:', {
+      userId: userData.user.id,
+      email: customerData.email,
+      orderId: webhookData.data.id,
+      emailConfirmed: userData.user.email_confirmed_at
+    })
+
+    // The handle_new_user trigger will automatically create the Practitioners record
+    // with premium subscription tier (as per our migration)
+
+    // 🔥 ANALYTICS WEBHOOK: Send analytics data to Make.com for new users
+    const paymentId = extractPaymentId(webhookData)
+    const mockUserLookup = {
+      user: { id: userData.user.id },
+      source: 'new_user'
+    }
+    await sendAnalyticsWebhookWithRealData(supabase, webhookData, mockUserLookup, paymentId)
+
+    return {
+      processed: true,
+      action: 'new_user_created_auto_confirmed',
+      userId: userData.user.id,
+      email: customerData.email
+    }
+
+  } catch (error) {
+    console.error('❌ Error in handleNewUserInvitation:', error)
+    return { processed: false, error: error.message }
+  }
+}
+
+// Log webhook event for debugging and insert into realtime table
+const logWebhookEvent = async (supabase: any, eventData: any, result: any) => {
+  try {
+    const webhookLog = {
+      eventId: eventData.id,
+      eventType: eventData.type,
+      processed: result.processed,
+      action: result.action,
+      timestamp: new Date().toISOString()
+    }
+
+    console.log('📊 Webhook Event Log:', webhookLog)
+
+    // Skip webhook event insertion - payment_webhooks table doesn't exist at commit 016b6c4
+    console.log('ℹ️ Webhook event logging skipped - table not available at this commit')
+  } catch (error) {
+    console.error('❌ Failed to log webhook event:', error)
+  }
+}
+
+// Extract payment ID from webhook data
+const extractPaymentId = (eventData: any): string | null => {
+  try {
+    // For PIX payments, payment ID is usually in eventData.data.id
+    if (eventData.data?.id) {
+      return eventData.data.id
+    }
+
+    // For credit card subscriptions, might be in charges
+    if (eventData.data?.charges?.[0]?.id) {
+      return eventData.data.charges[0].id
+    }
+
+    // Fallback to order ID if available
+    if (eventData.data?.order?.id) {
+      return eventData.data.order.id
+    }
+
+    return null
+  } catch (error) {
+    console.error('❌ Error extracting payment ID:', error)
+    return null
+  }
+}
+
+// Get payment status from event type
+const getPaymentStatus = (eventType: string): string => {
+  switch (eventType) {
+    case 'charge.paid':
+    case 'order.paid':
+      return 'paid'
+    case 'charge.failed':
+    case 'charge.payment_failed':
+    case 'order.payment_failed':
+      return 'failed'
+    default:
+      return 'pending'
+  }
+}
+
+// Send analytics webhook with real data from payment confirmation
+const sendAnalyticsWebhookWithRealData = async (supabase: any, webhookData: any, userLookup: any, paymentId: string | null) => {
+  try {
+    console.log('📊 Sending analytics webhook with real payment data...')
+
+    if (!paymentId) {
+      console.warn('⚠️ No payment ID found, skipping analytics webhook')
+      return
+    }
+
+    // Skip webhook data lookup - payment_webhooks table doesn't exist at commit 016b6c4
+    const existingData = {}
+
+    // Extract real data from webhook
+    const customerData = webhookData.data.customer
+    const transactionData = webhookData.data
+    const charges = transactionData.charges?.[0] || {}
+
+    // Build payload using existing structure but with real data
+    const analyticsPayload = {
+      // Event metadata (real timing)
+      event: {
+        type: 'payment_success',
+        timestamp: new Date().toISOString(),
+        source: 'evidens_v2',
+        platform: 'web',
+        environment: Deno.env.get('ENVIRONMENT') === 'production' ? 'production' : 'development',
+        session_id: `webhook_${Date.now()}`,
+      },
+
+      // Customer data (from webhook)
+      customer: {
+        name: customerData.name || '',
+        email: customerData.email,
+        document: customerData.document?.replace(/\D/g, '') || '',
+        phone: customerData.phone?.replace(/\D/g, '') || '',
+        address: {
+          street: customerData.address?.street || '',
+          zip_code: customerData.address?.zip_code || '',
+          city: customerData.address?.city || '',
+          state: customerData.address?.state || '',
+          country: 'BR',
+        },
+        customer_id_hash: btoa(`${customerData.email}-${customerData.document || ''}`).slice(0, 12),
+      },
+
+      // Transaction details (from webhook)
+      transaction: {
+        id: paymentId,
+        code: transactionData.code || 'unknown',
+        payment_method: charges.payment_method || 'unknown',
+        status: 'paid',
+        currency: 'BRL',
+        amounts: {
+          base_amount: Math.round((transactionData.amount || 0) / 100 * 100) / 100,
+          final_amount: Math.round((transactionData.amount || 0) / 100 * 100) / 100,
+          discount_amount: 0, // Could be calculated if discount data available
+          fee_amount: Math.round((charges.fee || 0) / 100 * 100) / 100,
+        },
+        ...(charges.installments > 1 && {
+          installments: {
+            count: charges.installments,
+            amount_per_installment: Math.round((transactionData.amount || 0) / charges.installments / 100 * 100) / 100,
+            total_with_fees: Math.round((transactionData.amount || 0) / 100 * 100) / 100,
+            fee_rate: '0%', // Would need to be calculated from charges data
+          },
+        }),
+      },
+
+      // Product/Plan data (from webhook items and metadata)
+      product: {
+        plan_id: transactionData.metadata?.plan_id || transactionData.items?.[0]?.id || 'unknown',
+        plan_name: transactionData.items?.[0]?.description || 'EVIDENS Premium',
+        plan_type: transactionData.metadata?.plan_type || 'premium',
+        duration_days: parseInt(transactionData.metadata?.duration_days) || 365,
+        category: 'subscription',
+        sku: `evidens-${transactionData.metadata?.plan_type || 'premium'}-${charges.installments || 1}x`,
+        pricing_tier: (transactionData.metadata?.plan_type || 'premium') as 'basic' | 'premium' | 'enterprise',
+      },
+
+      // Marketing attribution (simplified - will be enhanced later)
+      marketing: {
+        source: undefined,
+        medium: undefined,
+        campaign: undefined,
+        term: undefined,
+        content: undefined,
+        referrer: undefined,
+        landing_page: undefined,
+        custom_parameter: transactionData.metadata?.custom_parameter,
+      },
+
+      // Technical metadata (simplified)
+      technical: {
+        user_agent: 'webhook',
+        ip_address: undefined,
+        browser_info: {
+          name: undefined,
+          version: undefined,
+          language: 'unknown',
+        },
+        device_info: {
+          type: 'desktop',
+          screen_resolution: undefined,
+        },
+      },
+
+      // Conversion data (computed from real data)
+      conversion: {
+        value: Math.round((transactionData.amount || 0) / 100 * 100) / 100,
+        currency: 'BRL',
+        conversion_type: 'purchase',
+        customer_lifetime_value: Math.round((transactionData.amount || 0) / 100 * 100) / 100,
+        is_new_customer: !userLookup.exists, // Real calculation based on user lookup
+      },
+    }
+
+    // Send to Make.com webhook using existing URL
+    const webhookUrl = 'https://hook.us2.make.com/qjdetduht1g375p7l556yrrutbi3j6cv'
+
+    const response = await fetch(webhookUrl, {
+      method: 'POST',
+      headers: {
+        'Content-Type': 'application/json',
+        'Accept': 'application/json',
+      },
+      body: JSON.stringify(analyticsPayload),
+    })
+
+    if (!response.ok) {
+      throw new Error(`Analytics webhook failed: ${response.status} ${response.statusText}`)
+    }
+
+    const responseText = await response.text()
+    console.log('✅ Analytics Webhook - Success:', responseText || 'No response body')
+
+  } catch (error) {
+    // Non-blocking error - don't break user experience
+    console.error('❌ Analytics Webhook - Error:', error)
+  }
+}
+
+serve(async (req) => {
+  // Handle CORS preflight requests
+  if (req.method === 'OPTIONS') {
+    return new Response('ok', { headers: corsHeaders })
+  }
+
+  // Only accept POST requests
+  if (req.method !== 'POST') {
+    return new Response(
+      JSON.stringify({ error: 'Method not allowed' }),
+      {
+        status: 405,
+        headers: { ...corsHeaders, 'Content-Type': 'application/json' }
+      }
+    )
+  }
+
+  try {
+    const authHeader = req.headers.get('Authorization')
+
+    // Debug: Log incoming webhook headers
+    const allHeaders = Object.fromEntries(req.headers.entries())
+    console.log('🔍 Webhook received with headers:', {
+      hasAuth: Boolean(authHeader),
+      authHeaderValue: authHeader ? authHeader.substring(0, 20) + '...' : 'none',
+      hasSignature: Boolean(req.headers.get('X-Hub-Signature-256')),
+      signatureHeaderValue: req.headers.get('X-Hub-Signature-256') || 'none',
+      contentType: req.headers.get('Content-Type'),
+      userAgent: req.headers.get('User-Agent'),
+      allHeaders: Object.keys(allHeaders)
+    })
+
+    // Authenticate the webhook request
+    const authResult = authenticateWebhook(authHeader)
+
+    if (authResult.method === 'Basic Auth' && authResult.success) {
+      console.log('✅ HTTP Basic Auth validation passed with configured credentials')
+    } else if (authResult.method === 'Bearer Token' && authResult.success) {
+      console.log('✅ Bearer Token Auth validation passed')
+    } else {
+      console.error(`❌ ${authResult.method} Auth validation failed`)
+      console.error('Auth details:', authResult.details)
+
+      if (authResult.method === 'Bearer Token') {
+        console.log('Expected Bearer token format: Bearer sk_503afc1...')
+      }
+
+      return new Response(
+        JSON.stringify({
+          error: 'Unauthorized',
+          details: authResult.details
+        }),
+        {
+          status: 401,
+          headers: { ...corsHeaders, 'Content-Type': 'application/json' }
+        }
+      )
+    }
+
+    // Parse webhook payload
+    const webhookData = await req.json()
+    console.log(`Processing webhook event: ${webhookData.type}`)
+
+    // Initialize Supabase client
+    const supabaseUrl = Deno.env.get('SUPABASE_URL')
+    const supabaseKey = Deno.env.get('SUPABASE_SERVICE_ROLE_KEY')
+
+    console.log('🔍 Supabase connection check:', {
+      hasUrl: Boolean(supabaseUrl),
+      hasKey: Boolean(supabaseKey),
+      urlPrefix: supabaseUrl?.substring(0, 20) || 'none',
+      keyPrefix: supabaseKey?.substring(0, 20) || 'none'
+    })
+
+    const supabase = createClient(
+      supabaseUrl ?? '',
+      supabaseKey ?? '',
+      {
+        auth: {
+          autoRefreshToken: false,
+          persistSession: false
+        }
+      }
+    )
+
+    let result = { processed: false, error: 'unhandled_event_type' }
+
+    // Route webhook events to handlers
+    switch (webhookData.type) {
+      case 'order.paid':
+      case 'charge.paid':
+        result = await handlePaymentSuccess(supabase, webhookData)
+        break
+
+      case 'order.payment_failed':
+      case 'charge.failed':
+        console.log('💔 Payment failed webhook received')
+        result = { processed: true, action: 'payment_failed_logged' }
+        break
+
+      default:
+        console.log('ℹ️ Unhandled webhook event type:', webhookData.type)
+        result = { processed: false, error: 'unhandled_event_type' }
+    }
+
+    // Log the webhook event
+    await logWebhookEvent(supabase, webhookData, result)
+
+    if (result.processed) {
+      console.log('✅ Webhook processed successfully:', result.action)
+      return new Response(
+        JSON.stringify({
+          received: true,
+          processed: true,
+          action: result.action
+        }),
+        {
+          status: 200,
+          headers: { ...corsHeaders, 'Content-Type': 'application/json' }
+        }
+      )
+    } else {
+      console.error('❌ Webhook processing failed:', result.error)
+      return new Response(
+        JSON.stringify({
+          received: true,
+          processed: false,
+          error: result.error
+        }),
+        {
+          status: 200, // Return 200 to prevent Pagar.me retries for business logic errors
+          headers: { ...corsHeaders, 'Content-Type': 'application/json' }
+        }
+      )
+    }
+
+  } catch (error) {
+    console.error('❌ Webhook processing error:', error)
+
+    return new Response(
+      JSON.stringify({
+        error: 'Internal server error',
+        message: error.message
+      }),
+      {
+        status: 500,
+        headers: { ...corsHeaders, 'Content-Type': 'application/json' }
+      }
+    )
+  }
 })